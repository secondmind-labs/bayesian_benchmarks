--- conflicted
+++ resolved
@@ -17,6 +17,7 @@
 import pandas
 import logging
 from datetime import datetime
+from scipy.io import loadmat
 
 from urllib.request import urlopen
 logging.getLogger().setLevel(logging.INFO)
@@ -415,6 +416,242 @@
 
     def preprocess_data(self, X, Y):
         return X, Y
+
+# Andrew Wilson's datasets
+#https://drive.google.com/open?id=0BxWe_IuTnMFcYXhxdUNwRHBKTlU
+class WilsonDataset(Dataset):
+    def __init__(self, name, N, D, data_path='/vol/bitbucket/hrs13/data/'):
+        self.data_path = data_path
+        self.name, self.N, self.D = name, N, D
+        self.type = 'regression'
+
+    def csv_file_path(self, name):
+        n = name[len('wilson_'):]
+        return '{}/uci/{}/{}.mat'.format(self.data_path, n, n)
+
+    def download_data(self):
+        print('download https://drive.google.com/open?id=0BxWe_IuTnMFcYXhxdUNwRHBKTlU')
+        raise NotImplementedError
+
+    def read_data(self):
+        data = loadmat(self.csv_file_path(self.name))['data']
+        self.N = data.shape[0]
+        return {'X':data[:, :-1], 'Y':data[:, -1, None]}
+
+@add_regression
+class Wilson_3droad(WilsonDataset):
+    def __init__(self):
+        WilsonDataset.__init__(self, 'wilson_3droad', 434874, 3)
+
+
+@add_regression
+class Wilson_challenger(WilsonDataset):
+    def __init__(self):
+        WilsonDataset.__init__(self, 'wilson_challenger', 23, 4)
+
+
+@add_regression
+class Wilson_gas(WilsonDataset):
+    def __init__(self):
+        WilsonDataset.__init__(self, 'wilson_gas', 2565, 128)
+
+
+@add_regression
+class Wilson_servo(WilsonDataset):
+    def __init__(self):
+        WilsonDataset.__init__(self, 'wilson_servo', 167, 4)
+
+
+@add_regression
+class Wilson_tamielectric(WilsonDataset):
+    def __init__(self):
+        WilsonDataset.__init__(self, 'wilson_tamielectric', 45781, 3)
+
+
+@add_regression
+class Wilson_airfoil(WilsonDataset):
+    def __init__(self):
+        WilsonDataset.__init__(self, 'wilson_airfoil', 1503, 5)
+
+
+@add_regression
+class Wilson_concrete(WilsonDataset):
+    def __init__(self):
+        WilsonDataset.__init__(self, 'wilson_concrete', 1030, 8)
+
+
+@add_regression
+class Wilson_machine(WilsonDataset):
+    def __init__(self):
+        WilsonDataset.__init__(self, 'wilson_machine', 209, 7)
+
+
+@add_regression
+class Wilson_skillcraft(WilsonDataset):
+    def __init__(self):
+        WilsonDataset.__init__(self, 'wilson_skillcraft', 3338, 19)
+
+
+@add_regression
+class Wilson_wine(WilsonDataset):
+    def __init__(self):
+        WilsonDataset.__init__(self, 'wilson_wine', 1599, 11)
+
+
+@add_regression
+class Wilson_autompg(WilsonDataset):
+    def __init__(self):
+        WilsonDataset.__init__(self, 'wilson_autompg', 392, 7)
+
+
+@add_regression
+class Wilson_concreteslump(WilsonDataset):
+    def __init__(self):
+        WilsonDataset.__init__(self, 'wilson_concreteslump', 103, 7)
+
+
+@add_regression
+class Wilson_houseelectric(WilsonDataset):
+    def __init__(self):
+        WilsonDataset.__init__(self, 'wilson_houseelectric', 2049280, 11)
+
+
+@add_regression
+class Wilson_parkinsons(WilsonDataset):
+    def __init__(self):
+        WilsonDataset.__init__(self, 'wilson_parkinsons', 5875, 20)
+
+
+@add_regression
+class Wilson_slice(WilsonDataset):
+    def __init__(self):
+        WilsonDataset.__init__(self, 'wilson_slice', 53500, 385)
+
+
+@add_regression
+class Wilson_yacht(WilsonDataset):
+    def __init__(self):
+        WilsonDataset.__init__(self, 'wilson_yacht', 308, 6)
+
+
+@add_regression
+class Wilson_autos(WilsonDataset):
+    def __init__(self):
+        WilsonDataset.__init__(self, 'wilson_autos', 159, 25)
+
+
+@add_regression
+class Wilson_elevators(WilsonDataset):
+    def __init__(self):
+        WilsonDataset.__init__(self, 'wilson_elevators', 16599, 18)
+
+
+@add_regression
+class Wilson_housing(WilsonDataset):
+    def __init__(self):
+        WilsonDataset.__init__(self, 'wilson_housing', 506, 13)
+
+
+@add_regression
+class Wilson_pendulum(WilsonDataset):
+    def __init__(self):
+        WilsonDataset.__init__(self, 'wilson_pendulum', 630, 9)
+
+
+@add_regression
+class Wilson_sml(WilsonDataset):
+    def __init__(self):
+        WilsonDataset.__init__(self, 'wilson_sml', 4137, 26)
+
+
+@add_regression
+class Wilson_bike(WilsonDataset):
+    def __init__(self):
+        WilsonDataset.__init__(self, 'wilson_bike', 17379, 17)
+
+
+@add_regression
+class Wilson_energy(WilsonDataset):
+    def __init__(self):
+        WilsonDataset.__init__(self, 'wilson_energy', 768, 8)
+
+
+@add_regression
+class Wilson_keggdirected(WilsonDataset):
+    def __init__(self):
+        WilsonDataset.__init__(self, 'wilson_keggdirected', 48827, 20)
+
+
+@add_regression
+class Wilson_pol(WilsonDataset):
+    def __init__(self):
+        WilsonDataset.__init__(self, 'wilson_pol', 15000, 26)
+
+
+@add_regression
+class Wilson_solar(WilsonDataset):
+    def __init__(self):
+        WilsonDataset.__init__(self, 'wilson_solar', 1066, 10)
+
+
+@add_regression
+class Wilson_breastcancer(WilsonDataset):
+    def __init__(self):
+        WilsonDataset.__init__(self, 'wilson_breastcancer', 194, 33)
+
+
+@add_regression
+class Wilson_fertility(WilsonDataset):
+    def __init__(self):
+        WilsonDataset.__init__(self, 'wilson_fertility', 100, 9)
+
+
+@add_regression
+class Wilson_keggundirected(WilsonDataset):
+    def __init__(self):
+        WilsonDataset.__init__(self, 'wilson_keggundirected', 63608, 27)
+
+
+@add_regression
+class Wilson_protein(WilsonDataset):
+    def __init__(self):
+        WilsonDataset.__init__(self, 'wilson_protein', 45730, 9)
+
+
+@add_regression
+class Wilson_song(WilsonDataset):
+    def __init__(self):
+        WilsonDataset.__init__(self, 'wilson_song', 515345, 90)
+
+
+@add_regression
+class Wilson_buzz(WilsonDataset):
+    def __init__(self):
+        WilsonDataset.__init__(self, 'wilson_buzz', 583250, 77)
+
+
+@add_regression
+class Wilson_forest(WilsonDataset):
+    def __init__(self):
+        WilsonDataset.__init__(self, 'wilson_forest', 517, 12)
+
+
+@add_regression
+class Wilson_kin40k(WilsonDataset):
+    def __init__(self):
+        WilsonDataset.__init__(self, 'wilson_kin40k', 40000, 8)
+
+
+@add_regression
+class Wilson_pumadyn32nm(WilsonDataset):
+    def __init__(self):
+        WilsonDataset.__init__(self, 'wilson_pumadyn32nm', 8192, 32)
+
+
+@add_regression
+class Wilson_stock(WilsonDataset):
+    def __init__(self):
+        WilsonDataset.__init__(self, 'wilson_stock', 536, 11)
 
 
 classification_datasets = [
@@ -549,57 +786,6 @@
 
 
 
-<<<<<<< HEAD
-# @add_regression
-class NYTaxi(Dataset):
-    N, D, name = 1457985, 11, 'nytaxi'
-    def read_data(self):
-        data = pandas.read_csv(self.datapath).values
-        float_cols = data[:, [5, 6, 7, 8, 10]]
-
-        ind = np.ones(len(data)).astype(bool)
-        ind[data[:, 5] < -74.1] = False
-        ind[data[:, 5] > -73.7] = False
-        ind[data[:, 6] < 40.6] = False
-        ind[data[:, 6] > 40.9] = False
-
-        # from datetime import datetime
-
-        # d = datetime.utcfromtimestamp(0)
-        # a = np.array(['2016-03-14 17:24:56', '2016-03-14 17:24:57'])
-        #
-        # dd = datetime.strptime(a, "%Y-%m-%d %H:%M:%S")
-        # # dd = datetime.strptime('2016-03-14 17:24:57', "%Y-%m-%d %H:%M:%S")
-        #
-        # print(dd.timestamp())
-
-
-        # date_cols = data[:, [2, 3]]
-
-        data = float_cols[ind, :].astype(float)
-        # print(data.shape)
-        # data_cols_float = pandas.to_datetime(date_cols.flatten())
-
-        return data[:, :-1], data[:, -1].reshape(-1, 1)
-
-    @property
-    def datapath(self):
-        filename = 'train.csv'
-        return os.path.join(self.datadir, filename)
-
-
-    def download(self):
-        raise NotImplementedError
-
-    def preprocess_data(self, X, Y):
-        X, self.X_mean, self.X_std = normalize(X)
-        Y, self.Y_mean, self.Y_std = normalize(Y)
-        return X, Y
-
-
-=======
->>>>>>> 6dab0374
-
 ##########################
 
 regression_datasets = list(_ALL_REGRESSION_DATATSETS.keys())
