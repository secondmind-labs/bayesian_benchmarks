--- conflicted
+++ resolved
@@ -24,7 +24,6 @@
         self.model_objective = None
 
     def fit(self, X, Y):
-<<<<<<< HEAD
         num_data, input_dim = X.shape
 
         if num_data > self.ARGS.num_inducing:
@@ -37,15 +36,13 @@
         # make model if necessary
         if self.model is None:
             data = (tf.Variable(X, trainable=False), tf.Variable(Y, trainable=False))
-            kernel = gpflow.kernels.SquaredExponential(lengthscale=float(input_dim)**0.5)
+            lengthscales = np.full(D, float(D)**0.5)
+            kernel = gpflow.kernels.SquaredExponential(lengthscales=lengthscales)
             # Gaussian likelihood: use SGPR
             self.model = gpflow.models.SGPR(data, kernel, inducing_variable=Z,
-                                             noise_variance=self.ARGS.initial_likelihood_var)
+                                            noise_variance=self.ARGS.initial_likelihood_var)
 
-            @tf.function(autograph=False)
-            def objective():
-                return - self.model.log_marginal_likelihood()
-            self.model_objective = objective
+            self.model_objective = self.model.training_loss_closure()
 
         # we might have new data
         self.model.data[0].assign(X)
@@ -55,28 +52,6 @@
         opt = gpflow.optimizers.Scipy()
         opt.minimize(self.model_objective, self.model.trainable_variables,
                      options=dict(maxiter=self.ARGS.iterations))
-=======
-        N, D = X.shape
-        if N > self.ARGS.num_inducing:
-            Z = kmeans2(X, self.ARGS.num_inducing, minit='points')[0]
-        else:
-            # pad with random values
-            Z = np.concatenate([X, np.random.randn(self.ARGS.num_inducing - N, D)], 0)
-
-        # make model if necessary
-        if not self.model:
-            lengthscales = np.full(D, float(D)**0.5)
-            kernel = gpflow.kernels.SquaredExponential(lengthscales=lengthscales)
-
-            self.model = gpflow.models.SGPR((X, Y), kernel, inducing_variable=Z, noise_variance=self.ARGS.initial_likelihood_var)
-            self.opt = gpflow.optimizers.Scipy()
-
-        # we might have new data
-        self.model.data = (X, Y)
-        self.model.inducing_variable.Z.assign(Z)
-
-        self.opt.minimize(self.model.training_loss, self.model.trainable_variables, options=dict(maxiter=self.ARGS.iterations))
->>>>>>> 10e602d9
 
     def predict(self, Xs):
         return self.model.predict_y(Xs)
@@ -109,48 +84,27 @@
         self.model_objective = None
 
     def fit(self, X, Y):
-<<<<<<< HEAD
         num_data, input_dim = X.shape
-=======
-        N, D = X.shape
-        Z = kmeans2(X, self.ARGS.num_inducing, minit='points')[0] if N > self.ARGS.num_inducing else X.copy()
->>>>>>> 10e602d9
 
         if num_data > self.ARGS.num_inducing:
-            Z = kmeans2(X, self.ARGS.num_inducing, minit='points')[0]
+            Z, _ = kmeans2(X, self.ARGS.num_inducing, minit='points')
         else:
             Z = X.copy()
 
         if self.model is None:
             if self.K == 2:
                 lik = gpflow.likelihoods.Bernoulli()
-                num_latent = 1
+                num_latent_gps = 1
             else:
                 lik = gpflow.likelihoods.MultiClass(self.K)
-                num_latent = self.K
+                num_latent_gps = self.K
 
-<<<<<<< HEAD
-            kernel = gpflow.kernels.SquaredExponential(lengthscale=float(input_dim) ** 0.5)
-            self.model = gpflow.models.SVGP(kernel, lik,
-                                             inducing_variable=Z,
-                                             whiten=False,
-                                             num_latent=num_latent)
-
-            @tf.function(autograph=False)
-            def objective(data):
-                return - self.model.log_marginal_likelihood(data)
-            self.model_objective = objective
-=======
             lengthscales = np.full(D, float(D)**0.5)
             kernel = gpflow.kernels.SquaredExponential(lengthscales=lengthscales)
-
             self.model = gpflow.models.SVGP(kernel, lik,
                                             inducing_variable=Z,
-                                            num_latent_gps=num_latent,
-                                            num_data=N)
-
-            self.opt = gpflow.optimizers.Scipy()
->>>>>>> 10e602d9
+                                            num_latent_gps=num_latent_gps,
+                                            num_data=num_data)
 
             iters = self.ARGS.iterations
 
@@ -163,20 +117,13 @@
         num_outputs = self.model.q_sqrt.shape[0]
         self.model.q_mu.assign(np.zeros((self.ARGS.num_inducing, num_outputs)))
         self.model.q_sqrt.assign(np.tile(np.eye(self.ARGS.num_inducing)[None], [num_outputs, 1, 1]))
-<<<<<<< HEAD
 
         data = (tf.constant(X), tf.constant(Y))
-
-        def objective_closure():
-            return self.model_objective(data)
+        model_objective = self.model.training_loss_closure(data)
 
         opt = gpflow.optimizers.Scipy()
-        opt.minimize(objective_closure, self.model.trainable_variables,
+        opt.minimize(model_objective, self.model.trainable_variables,
                      options=dict(maxiter=iters))
-=======
-
-        self.opt.minimize(self.model.training_loss_closure((X, Y)), self.model.trainable_variables, options=dict(maxiter=iters))
->>>>>>> 10e602d9
 
     def predict(self, Xs):
         m, v = self.model.predict_y(Xs)
